/*
 * libgit2 multi-pack-index fuzzer target.
 *
 * Copyright (C) the libgit2 contributors. All rights reserved.
 *
 * This file is part of libgit2, distributed under the GNU GPL v2 with
 * a Linking Exception. For full terms see the included COPYING file.
 */

#include <stdio.h>

#include "git2.h"

#include "common.h"
#include "futils.h"
#include "hash.h"
#include "midx.h"

int LLVMFuzzerInitialize(int *argc, char ***argv)
{
	GIT_UNUSED(argc);
	GIT_UNUSED(argv);

	if (git_libgit2_init() < 0) {
		fprintf(stderr, "Failed to initialize libgit2\n");
		abort();
	}
	return 0;
}

int LLVMFuzzerTestOneInput(const uint8_t *data, size_t size)
{
	git_midx_file idx = {{0}};
	git_midx_entry e;
<<<<<<< HEAD
	git_buf midx_buf = GIT_BUF_INIT;
	unsigned char hash[GIT_HASH_SHA1_SIZE];
=======
	git_str midx_buf = GIT_BUF_INIT;
>>>>>>> fe07fa64
	git_oid oid = {{0}};
	bool append_hash = false;

	if (size < 4)
		return 0;

	/*
	 * If the first byte in the stream has the high bit set, append the
	 * SHA1 hash so that the packfile is somewhat valid.
	 */
	append_hash = *data & 0x80;
	/* Keep a 4-byte alignment to avoid unaligned accesses. */
	data += 4;
	size -= 4;

	if (append_hash) {
<<<<<<< HEAD
		if (git_buf_init(&midx_buf, size + GIT_HASH_SHA1_SIZE) < 0)
=======
		if (git_str_init(&midx_buf, size + sizeof(oid)) < 0)
>>>>>>> fe07fa64
			goto cleanup;
		if (git_hash_buf(hash, data, size, GIT_HASH_ALGORITHM_SHA1) < 0) {
			fprintf(stderr, "Failed to compute the SHA1 hash\n");
			abort();
		}
		memcpy(midx_buf.ptr, data, size);
		memcpy(midx_buf.ptr + size, hash, GIT_HASH_SHA1_SIZE);

		memcpy(oid.id, hash, GIT_OID_RAWSZ);
	} else {
		git_str_attach_notowned(&midx_buf, (char *)data, size);
	}

	if (git_midx_parse(&idx, (const unsigned char *)git_str_cstr(&midx_buf), git_str_len(&midx_buf)) < 0)
		goto cleanup;

	/* Search for any oid, just to exercise that codepath. */
	if (git_midx_entry_find(&e, &idx, &oid, GIT_OID_HEXSZ) < 0)
		goto cleanup;

cleanup:
	git_midx_close(&idx);
	git_str_dispose(&midx_buf);
	return 0;
}<|MERGE_RESOLUTION|>--- conflicted
+++ resolved
@@ -32,12 +32,8 @@
 {
 	git_midx_file idx = {{0}};
 	git_midx_entry e;
-<<<<<<< HEAD
-	git_buf midx_buf = GIT_BUF_INIT;
+	git_str midx_buf = GIT_STR_INIT;
 	unsigned char hash[GIT_HASH_SHA1_SIZE];
-=======
-	git_str midx_buf = GIT_BUF_INIT;
->>>>>>> fe07fa64
 	git_oid oid = {{0}};
 	bool append_hash = false;
 
@@ -54,11 +50,7 @@
 	size -= 4;
 
 	if (append_hash) {
-<<<<<<< HEAD
-		if (git_buf_init(&midx_buf, size + GIT_HASH_SHA1_SIZE) < 0)
-=======
-		if (git_str_init(&midx_buf, size + sizeof(oid)) < 0)
->>>>>>> fe07fa64
+		if (git_str_init(&midx_buf, size + GIT_HASH_SHA1_SIZE) < 0)
 			goto cleanup;
 		if (git_hash_buf(hash, data, size, GIT_HASH_ALGORITHM_SHA1) < 0) {
 			fprintf(stderr, "Failed to compute the SHA1 hash\n");
